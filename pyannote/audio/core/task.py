--- conflicted
+++ resolved
@@ -97,11 +97,7 @@
     permutation_invariant: bool = False
 
     @cached_property
-<<<<<<< HEAD
     def powerset(self) -> bool:
-=======
-    def powerset(self):
->>>>>>> 7379f1c8
         if self.powerset_max_classes is None:
             return False
 
@@ -335,20 +331,6 @@
             collate_fn=partial(self.collate_fn, stage="train"),
         )
 
-<<<<<<< HEAD
-    @cached_property
-    def logging_prefix(self):
-        prefix = f"{self.__class__.__name__}-"
-        if hasattr(self.protocol, "name"):
-            # "." has a special meaning for pytorch-lightning checkpointing
-            # so we remove dots from protocol names
-            name_without_dots = "".join(self.protocol.name.split("."))
-            prefix += f"{name_without_dots}-"
-
-        return prefix
-
-=======
->>>>>>> 7379f1c8
     def default_loss(
         self, specifications: Specifications, target, prediction, weight=None
     ) -> torch.Tensor:
